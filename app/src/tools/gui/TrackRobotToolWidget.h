/*
 * Copyright (C) 2007-2013 Dyson Technology Ltd, all rights reserved.
 *
 * This program is free software: you can redistribute it and/or modify
 * it under the terms of the GNU General Public License as published by
 * the Free Software Foundation, either version 3 of the License, or
 * (at your option) any later version.
 *
 * This program is distributed in the hope that it will be useful,
 * but WITHOUT ANY WARRANTY; without even the implied warranty of
 * MERCHANTABILITY or FITNESS FOR A PARTICULAR PURPOSE.  See the
 * GNU General Public License for more details.
 *
 * You should have received a copy of the GNU General Public License
 * along with this program.  If not, see <http://www.gnu.org/licenses/>.
 *
 */

#ifndef TRACKROBOTTOOLWIDGET_H
#define TRACKROBOTTOOLWIDGET_H

#include <QtGui/QWidget>
<<<<<<< HEAD
#include <QtGui/QTableWidget>
#include <QtGui/QToolButton>
=======
#include <QtGui/QTableWidget>
#include <QToolButton>
>>>>>>> 4eefd481
#include <QPair>
#include <QMap>
#include <QTime>

#include "Tool.h"
#include "ImageGrid.h"
#include "RobotTracker.h"
#include "AlgorithmInterface.h"
#include "GtsScene.h"

#include "WbConfigTools.h"

#include <vector>
#include <utility>

class GtsScene;

namespace Ui
{
    class TrackRobotToolWidget;
}

class TrackRobotToolWidget : public Tool
{
    Q_OBJECT

public:
    explicit TrackRobotToolWidget( QWidget* parent = 0 );
    ~TrackRobotToolWidget();

    virtual const QString Name() const { return tr( "Track Robot" ); }

    void ReloadCurrentConfigToolSpecific();

    void Playing();
    void Paused();
    void Stopped();

    void ImageUpdate( int id, const QImage& image, double fps );
    void ImageSet( int id, const QImage& image, double fps );

signals:
     void UpdateImage( int id, const QImage& image, double fps );
     void SetImage( int id, const QImage& image, double fps );

public slots:
<<<<<<< HEAD
     void SelectTrack( int id, int x, int y );
     void ClearTrack( int id );
=======
     void ViewClicked( int id, int x, int y );
     void SetPosition( double position );
>>>>>>> 4eefd481

     void ThreadPaused( bool trackingLost );
     void ThreadFinished();

private:
    void SetupUi();
    void ResetUi();
    void ConnectSignals();

    void FillOutCameraCombo( QComboBox& comboBox );

    void SetButtonIcon(QToolButton* button, QString iconImage);

    const KeyId GetRoomIdToCapture() const;
    const WbConfig GetRoomLayoutConfig(const KeyId &roomIdToCapture);
    const WbKeyValues::ValueIdPairList GetCameraPositionPairList(const KeyId& roomIdToCapture);
    const QStringList GetCameraPositionIds(const KeyId& roomIdToCapture);

    typedef QPair< QStringList, QString > VideoCaptureEntry;
    void AddVideoFileConfigKey(const QString& videoFileName, const KeyId& camPosId);
    void AddTableRow( const QString& roomPosition, const QStringList& videoFileName );

    void ShowNoRoomError();
    void ShowEmptyRoomError();
    void ShowNullCameraPosError();
    void ShowMissingCameraError(const QString& cameraPosDisplayName);

    virtual const QString GetSubSchemaDefaultFileName() const;

    void CreateMappers();

    const QString GetCameraId() const;
    void PopulateCameraParams();

    const WbSchema CreateSchema();

    bool CreateRunResultDirectory(const WbConfig& config);

    const bool CreateVideoDirectory( const QString& videoDirectoryName );

    const ExitStatus::Flags TrackLoad( const WbConfig&           trackConfig,
                                       ImageGrid*                imageGrid,
                                       RobotTracker::trackerType tracker );

    const ExitStatus::Flags TrackRun( double rate, bool trackingActive,
                                                   bool singleStep,
                                                   bool runForward );
    const ExitStatus::Flags TrackPause();
    const ExitStatus::Flags TrackStop();
    const ExitStatus::Flags TrackPostProcess( char* floorPlanFile,
                                              char* trackerResultsTxtFile,
                                              char* trackerResultsCsvFile,
                                              char* trackerResultsImgFile,
                                              char* pixelOffsetsFile );
    const ExitStatus::Flags TrackReset( ImageGrid* imageGrid );

private slots:
    void CameraComboChanged();
    void UseGlobalBtnClicked();
    void SaveBtnClicked();

    void PlayPauseButtonClicked();
    void StepButtonClicked();
    void StepBackButtonClicked();
    void ScanBackButtonClicked();
    void ScanForwardButtonClicked();
    void StopButtonClicked();

    void TrackLoadButtonClicked();
    void TrackSaveButtonClicked();
    void TrackResetButtonClicked();

private:
    Ui::TrackRobotToolWidget* m_ui;

    GtsScene m_scene;

    QMap< QString, VideoCaptureEntry > m_mapPositionsToFiles;

    bool m_running;  // thread running
    bool m_playing;  // video playing / paused
    bool m_tracking; // tracking
    bool m_loaded;
    bool m_fpsSet;
    double m_fps;

    double m_optimumRate;

    std::vector<std::pair<std::string, uint>> m_scanFwdIconRatePair;
    std::vector<std::pair<std::string, uint>> m_scanBackIconRatePair;

    uint m_scanFwdIndex;
    uint m_scanBackIndex;

};

#endif // TRACKROBOTTOOLWIDGET_H<|MERGE_RESOLUTION|>--- conflicted
+++ resolved
@@ -20,13 +20,8 @@
 #define TRACKROBOTTOOLWIDGET_H
 
 #include <QtGui/QWidget>
-<<<<<<< HEAD
-#include <QtGui/QTableWidget>
+#include <QtGui/QTableWidget>
 #include <QtGui/QToolButton>
-=======
-#include <QtGui/QTableWidget>
-#include <QToolButton>
->>>>>>> 4eefd481
 #include <QPair>
 #include <QMap>
 #include <QTime>
@@ -72,14 +67,11 @@
      void UpdateImage( int id, const QImage& image, double fps );
      void SetImage( int id, const QImage& image, double fps );
 
-public slots:
-<<<<<<< HEAD
+public slots:
+     void SetPosition( double position );
+
      void SelectTrack( int id, int x, int y );
      void ClearTrack( int id );
-=======
-     void ViewClicked( int id, int x, int y );
-     void SetPosition( double position );
->>>>>>> 4eefd481
 
      void ThreadPaused( bool trackingLost );
      void ThreadFinished();
@@ -173,7 +165,6 @@
 
     uint m_scanFwdIndex;
     uint m_scanBackIndex;
-
 };
 
 #endif // TRACKROBOTTOOLWIDGET_H