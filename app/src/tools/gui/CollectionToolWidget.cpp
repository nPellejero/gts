--- conflicted
+++ resolved
@@ -29,11 +29,8 @@
 #include "WbConfig.h"
 
 #include <QtCore/QString>
-<<<<<<< HEAD
 #include <QtGui/QMessageBox>
-=======
-#include <QtGui/QMessageBox>
->>>>>>> 4f1e8023
+
 
 #include "Debugging.h"
 
